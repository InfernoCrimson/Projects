--- conflicted
+++ resolved
@@ -1,10 +1,8 @@
 # 🤝 AI Consultant Agent with Google ADK 
 
-<<<<<<< HEAD
+
 A powerful business consultant powered by Google's Agent Development Kit that provides comprehensive market analysis, strategic planning, and actionable business recommendations with real-time web research.
-=======
-A powerful business consultant Agent built with Google's Agent Development Kit that provides comprehensive market analysis, strategic planning, and actionable business recommendations.
->>>>>>> 5bb3905d
+
 
 ## Features
 
